// This file is part of Substrate.

// Copyright (C) Parity Technologies (UK) Ltd.
// SPDX-License-Identifier: Apache-2.0

// Licensed under the Apache License, Version 2.0 (the "License");
// you may not use this file except in compliance with the License.
// You may obtain a copy of the License at
//
// 	http://www.apache.org/licenses/LICENSE-2.0
//
// Unless required by applicable law or agreed to in writing, software
// distributed under the License is distributed on an "AS IS" BASIS,
// WITHOUT WARRANTIES OR CONDITIONS OF ANY KIND, either express or implied.
// See the License for the specific language governing permissions and
// limitations under the License.

//! bounties pallet tests.

#![cfg(test)]

use super::*;
use crate as pallet_bounties;

use frame_support::{
	assert_noop, assert_ok, derive_impl, parameter_types,
	traits::{
		tokens::{PayFromAccount, UnityAssetBalanceConversion},
		ConstU32, ConstU64, OnInitialize,
	},
	PalletId,
};

use sp_runtime::{
	traits::{BadOrigin, IdentityLookup},
	BuildStorage, Perbill, Storage,
};

use super::Event as BountiesEvent;

type Block = frame_system::mocking::MockBlock<Test>;

frame_support::construct_runtime!(
	pub enum Test
	{
		System: frame_system,
		Balances: pallet_balances,
		Bounties: pallet_bounties,
		Bounties1: pallet_bounties::<Instance1>,
		Treasury: pallet_treasury,
		Treasury1: pallet_treasury::<Instance1>,
	}
);

parameter_types! {
	pub const AvailableBlockRatio: Perbill = Perbill::one();
}

type Balance = u64;

#[derive_impl(frame_system::config_preludes::TestDefaultConfig)]
impl frame_system::Config for Test {
	type AccountId = u128; // u64 is not enough to hold bytes used to generate bounty account
	type Lookup = IdentityLookup<Self::AccountId>;
	type Block = Block;
	type AccountData = pallet_balances::AccountData<u64>;
}

#[derive_impl(pallet_balances::config_preludes::TestDefaultConfig)]
impl pallet_balances::Config for Test {
	type AccountStore = System;
}
parameter_types! {
	pub static Burn: Permill = Permill::from_percent(50);
	pub const TreasuryPalletId: PalletId = PalletId(*b"py/trsry");
	pub const TreasuryPalletId2: PalletId = PalletId(*b"py/trsr2");
	pub static SpendLimit: Balance = u64::MAX;
	pub static SpendLimit1: Balance = u64::MAX;
	pub TreasuryAccount: u128 = Treasury::account_id();
	pub TreasuryInstance1Account: u128 = Treasury1::account_id();
}

impl pallet_treasury::Config for Test {
	type PalletId = TreasuryPalletId;
	type Currency = pallet_balances::Pallet<Test>;
	type RejectOrigin = frame_system::EnsureRoot<u128>;
	type RuntimeEvent = RuntimeEvent;
	type SpendPeriod = ConstU64<2>;
	type Burn = Burn;
	type BurnDestination = (); // Just gets burned.
	type WeightInfo = ();
	type SpendFunds = Bounties;
	type MaxApprovals = ConstU32<100>;
	type SpendOrigin = frame_system::EnsureRootWithSuccess<Self::AccountId, SpendLimit>;
	type AssetKind = ();
	type Beneficiary = Self::AccountId;
	type BeneficiaryLookup = IdentityLookup<Self::Beneficiary>;
	type Paymaster = PayFromAccount<Balances, TreasuryAccount>;
	type BalanceConverter = UnityAssetBalanceConversion;
	type PayoutPeriod = ConstU64<10>;
	#[cfg(feature = "runtime-benchmarks")]
	type BenchmarkHelper = ();
}

impl pallet_treasury::Config<Instance1> for Test {
	type PalletId = TreasuryPalletId2;
	type Currency = pallet_balances::Pallet<Test>;
	type RejectOrigin = frame_system::EnsureRoot<u128>;
	type RuntimeEvent = RuntimeEvent;
	type SpendPeriod = ConstU64<2>;
	type Burn = Burn;
	type BurnDestination = (); // Just gets burned.
	type WeightInfo = ();
	type SpendFunds = Bounties1;
	type MaxApprovals = ConstU32<100>;
	type SpendOrigin = frame_system::EnsureRootWithSuccess<Self::AccountId, SpendLimit1>;
	type AssetKind = ();
	type Beneficiary = Self::AccountId;
	type BeneficiaryLookup = IdentityLookup<Self::Beneficiary>;
	type Paymaster = PayFromAccount<Balances, TreasuryInstance1Account>;
	type BalanceConverter = UnityAssetBalanceConversion;
	type PayoutPeriod = ConstU64<10>;
	#[cfg(feature = "runtime-benchmarks")]
	type BenchmarkHelper = ();
}

parameter_types! {
	// This will be 50% of the bounty fee.
	pub const CuratorDepositMultiplier: Permill = Permill::from_percent(50);
	pub const CuratorDepositMax: Balance = 1_000;
	pub const CuratorDepositMin: Balance = 3;

}

impl Config for Test {
	type RuntimeEvent = RuntimeEvent;
	type BountyDepositBase = ConstU64<80>;
	type BountyDepositPayoutDelay = ConstU64<3>;
	type BountyUpdatePeriod = ConstU64<20>;
	type CuratorDepositMultiplier = CuratorDepositMultiplier;
	type CuratorDepositMax = CuratorDepositMax;
	type CuratorDepositMin = CuratorDepositMin;
	type BountyValueMinimum = ConstU64<1>;
	type DataDepositPerByte = ConstU64<1>;
	type MaximumReasonLength = ConstU32<16384>;
	type WeightInfo = ();
	type ChildBountyManager = ();
	type OnSlash = ();
}

impl Config<Instance1> for Test {
	type RuntimeEvent = RuntimeEvent;
	type BountyDepositBase = ConstU64<80>;
	type BountyDepositPayoutDelay = ConstU64<3>;
	type BountyUpdatePeriod = ConstU64<20>;
	type CuratorDepositMultiplier = CuratorDepositMultiplier;
	type CuratorDepositMax = CuratorDepositMax;
	type CuratorDepositMin = CuratorDepositMin;
	type BountyValueMinimum = ConstU64<1>;
	type DataDepositPerByte = ConstU64<1>;
	type MaximumReasonLength = ConstU32<16384>;
	type WeightInfo = ();
	type ChildBountyManager = ();
	type OnSlash = ();
}

type TreasuryError = pallet_treasury::Error<Test>;
type TreasuryError1 = pallet_treasury::Error<Test, Instance1>;

pub struct ExtBuilder {}

impl Default for ExtBuilder {
	fn default() -> Self {
		Self {}
	}
}

impl ExtBuilder {
	pub fn build(self) -> sp_io::TestExternalities {
		let mut ext: sp_io::TestExternalities = RuntimeGenesisConfig {
			system: frame_system::GenesisConfig::default(),
			balances: pallet_balances::GenesisConfig { balances: vec![(0, 100), (1, 98), (2, 1)] },
			treasury: Default::default(),
			treasury_1: Default::default(),
		}
		.build_storage()
		.unwrap()
		.into();
		ext.execute_with(|| System::set_block_number(1));
		ext
	}

	pub fn build_and_execute(self, test: impl FnOnce() -> ()) {
		self.build().execute_with(|| {
			test();
			Bounties::do_try_state().expect("All invariants must hold after a test");
			Bounties1::do_try_state().expect("All invariants must hold after a test");
		})
	}
}

fn last_event() -> BountiesEvent<Test> {
	System::events()
		.into_iter()
		.map(|r| r.event)
		.filter_map(|e| if let RuntimeEvent::Bounties(inner) = e { Some(inner) } else { None })
		.last()
		.unwrap()
}

#[test]
fn genesis_config_works() {
	ExtBuilder::default().build_and_execute(|| {
		assert_eq!(Treasury::pot(), 0);
		assert_eq!(Treasury::proposal_count(), 0);
	});
}

#[test]
fn minting_works() {
	ExtBuilder::default().build_and_execute(|| {
		// Check that accumulate works when we have Some value in Dummy already.
		Balances::make_free_balance_be(&Treasury::account_id(), 101);
		assert_eq!(Treasury::pot(), 100);
	});
}

#[test]
<<<<<<< HEAD
fn spend_proposal_takes_min_deposit() {
	ExtBuilder::default().build_and_execute(|| {
		assert_ok!({
			#[allow(deprecated)]
			Treasury::propose_spend(RuntimeOrigin::signed(0), 1, 3)
		});
		assert_eq!(Balances::free_balance(0), 99);
		assert_eq!(Balances::reserved_balance(0), 1);
	});
}

#[test]
fn spend_proposal_takes_proportional_deposit() {
	ExtBuilder::default().build_and_execute(|| {
		assert_ok!({
			#[allow(deprecated)]
			Treasury::propose_spend(RuntimeOrigin::signed(0), 100, 3)
		});
		assert_eq!(Balances::free_balance(0), 95);
		assert_eq!(Balances::reserved_balance(0), 5);
	});
}

#[test]
fn spend_proposal_fails_when_proposer_poor() {
	ExtBuilder::default().build_and_execute(|| {
		assert_noop!(
			{
				#[allow(deprecated)]
				Treasury::propose_spend(RuntimeOrigin::signed(2), 100, 3)
			},
			TreasuryError::InsufficientProposersBalance,
		);
	});
}

#[test]
=======
>>>>>>> aaf04435
fn accepted_spend_proposal_ignored_outside_spend_period() {
	ExtBuilder::default().build_and_execute(|| {
		Balances::make_free_balance_be(&Treasury::account_id(), 101);

		assert_ok!({ Treasury::spend_local(RuntimeOrigin::root(), 100, 3) });

		<Treasury as OnInitialize<u64>>::on_initialize(1);
		assert_eq!(Balances::free_balance(3), 0);
		assert_eq!(Treasury::pot(), 100);
	});
}

#[test]
fn unused_pot_should_diminish() {
	ExtBuilder::default().build_and_execute(|| {
		let init_total_issuance = Balances::total_issuance();
		Balances::make_free_balance_be(&Treasury::account_id(), 101);
		assert_eq!(Balances::total_issuance(), init_total_issuance + 100);

		<Treasury as OnInitialize<u64>>::on_initialize(2);
		assert_eq!(Treasury::pot(), 50);
		assert_eq!(Balances::total_issuance(), init_total_issuance + 50);
	});
}

#[test]
<<<<<<< HEAD
fn rejected_spend_proposal_ignored_on_spend_period() {
	ExtBuilder::default().build_and_execute(|| {
		Balances::make_free_balance_be(&Treasury::account_id(), 101);

		assert_ok!({
			#[allow(deprecated)]
			Treasury::propose_spend(RuntimeOrigin::signed(0), 100, 3)
		});
		assert_ok!({
			#[allow(deprecated)]
			Treasury::reject_proposal(RuntimeOrigin::root(), 0)
		});

		<Treasury as OnInitialize<u64>>::on_initialize(2);
		assert_eq!(Balances::free_balance(3), 0);
		assert_eq!(Treasury::pot(), 50);
	});
}

#[test]
fn reject_already_rejected_spend_proposal_fails() {
	ExtBuilder::default().build_and_execute(|| {
		Balances::make_free_balance_be(&Treasury::account_id(), 101);

		assert_ok!({
			#[allow(deprecated)]
			Treasury::propose_spend(RuntimeOrigin::signed(0), 100, 3)
		});
		assert_ok!({
			#[allow(deprecated)]
			Treasury::reject_proposal(RuntimeOrigin::root(), 0)
		});
		assert_noop!(
			{
				#[allow(deprecated)]
				Treasury::reject_proposal(RuntimeOrigin::root(), 0)
			},
			TreasuryError::InvalidIndex
		);
	});
}

#[test]
fn reject_non_existent_spend_proposal_fails() {
	ExtBuilder::default().build_and_execute(|| {
		assert_noop!(
			{
				#[allow(deprecated)]
				Treasury::reject_proposal(RuntimeOrigin::root(), 0)
			},
			pallet_treasury::Error::<Test>::InvalidIndex
		);
	});
}

#[test]
fn accept_non_existent_spend_proposal_fails() {
	ExtBuilder::default().build_and_execute(|| {
		assert_noop!(
			{
				#[allow(deprecated)]
				Treasury::approve_proposal(RuntimeOrigin::root(), 0)
			},
			TreasuryError::InvalidIndex
		);
	});
}

#[test]
fn accept_already_rejected_spend_proposal_fails() {
	ExtBuilder::default().build_and_execute(|| {
		Balances::make_free_balance_be(&Treasury::account_id(), 101);

		assert_ok!({
			#[allow(deprecated)]
			Treasury::propose_spend(RuntimeOrigin::signed(0), 100, 3)
		});
		assert_ok!({
			#[allow(deprecated)]
			Treasury::reject_proposal(RuntimeOrigin::root(), 0)
		});
		assert_noop!(
			{
				#[allow(deprecated)]
				Treasury::approve_proposal(RuntimeOrigin::root(), 0)
			},
			TreasuryError::InvalidIndex
		);
	});
}

#[test]
=======
>>>>>>> aaf04435
fn accepted_spend_proposal_enacted_on_spend_period() {
	ExtBuilder::default().build_and_execute(|| {
		Balances::make_free_balance_be(&Treasury::account_id(), 101);
		assert_eq!(Treasury::pot(), 100);

		assert_ok!({ Treasury::spend_local(RuntimeOrigin::root(), 100, 3) });

		<Treasury as OnInitialize<u64>>::on_initialize(2);
		assert_eq!(Balances::free_balance(3), 100);
		assert_eq!(Treasury::pot(), 0);
	});
}

#[test]
fn pot_underflow_should_not_diminish() {
	ExtBuilder::default().build_and_execute(|| {
		Balances::make_free_balance_be(&Treasury::account_id(), 101);
		assert_eq!(Treasury::pot(), 100);

		assert_ok!({ Treasury::spend_local(RuntimeOrigin::root(), 150, 3) });

		<Treasury as OnInitialize<u64>>::on_initialize(2);
		assert_eq!(Treasury::pot(), 100); // Pot hasn't changed

		assert_ok!(Balances::deposit_into_existing(&Treasury::account_id(), 100));
		<Treasury as OnInitialize<u64>>::on_initialize(4);
		assert_eq!(Balances::free_balance(3), 150); // Fund has been spent
		assert_eq!(Treasury::pot(), 25); // Pot has finally changed
	});
}

// Treasury account doesn't get deleted if amount approved to spend is all its free balance.
// i.e. pot should not include existential deposit needed for account survival.
#[test]
fn treasury_account_doesnt_get_deleted() {
	ExtBuilder::default().build_and_execute(|| {
		Balances::make_free_balance_be(&Treasury::account_id(), 101);
		assert_eq!(Treasury::pot(), 100);
		let treasury_balance = Balances::free_balance(&Treasury::account_id());

		assert_ok!({ Treasury::spend_local(RuntimeOrigin::root(), treasury_balance, 3) });

		<Treasury as OnInitialize<u64>>::on_initialize(2);
		assert_eq!(Treasury::pot(), 100); // Pot hasn't changed

		assert_ok!({ Treasury::spend_local(RuntimeOrigin::root(), Treasury::pot(), 3) });

		<Treasury as OnInitialize<u64>>::on_initialize(4);
		assert_eq!(Treasury::pot(), 0); // Pot is emptied
		assert_eq!(Balances::free_balance(Treasury::account_id()), 1); // but the account is still there
	});
}

// In case treasury account is not existing then it works fine.
// This is useful for chain that will just update runtime.
#[test]
fn inexistent_account_works() {
	let mut t = frame_system::GenesisConfig::<Test>::default().build_storage().unwrap();
	pallet_balances::GenesisConfig::<Test> { balances: vec![(0, 100), (1, 99), (2, 1)] }
		.assimilate_storage(&mut t)
		.unwrap();
	// Treasury genesis config is not build thus treasury account does not exist
	let mut t: sp_io::TestExternalities = t.into();

	t.execute_with(|| {
		assert_eq!(Balances::free_balance(Treasury::account_id()), 0); // Account does not exist
		assert_eq!(Treasury::pot(), 0); // Pot is empty

		assert_ok!({ Treasury::spend_local(RuntimeOrigin::root(), 99, 3) });
		assert_ok!({ Treasury::spend_local(RuntimeOrigin::root(), 1, 3) });
		<Treasury as OnInitialize<u64>>::on_initialize(2);
		assert_eq!(Treasury::pot(), 0); // Pot hasn't changed
		assert_eq!(Balances::free_balance(3), 0); // Balance of `3` hasn't changed

		Balances::make_free_balance_be(&Treasury::account_id(), 100);
		assert_eq!(Treasury::pot(), 99); // Pot now contains funds
		assert_eq!(Balances::free_balance(Treasury::account_id()), 100); // Account does exist

		<Treasury as OnInitialize<u64>>::on_initialize(4);

		assert_eq!(Treasury::pot(), 0); // Pot has changed
		assert_eq!(Balances::free_balance(3), 99); // Balance of `3` has changed
	});
}

#[test]
fn propose_bounty_works() {
	ExtBuilder::default().build_and_execute(|| {
		System::set_block_number(1);

		Balances::make_free_balance_be(&Treasury::account_id(), 101);
		assert_eq!(Treasury::pot(), 100);

		assert_ok!(Bounties::propose_bounty(RuntimeOrigin::signed(0), 10, b"1234567890".to_vec()));

		assert_eq!(last_event(), BountiesEvent::BountyProposed { index: 0 });

		let deposit: u64 = 85 + 5;
		assert_eq!(Balances::reserved_balance(0), deposit);
		assert_eq!(Balances::free_balance(0), 100 - deposit);

		assert_eq!(
			pallet_bounties::Bounties::<Test>::get(0).unwrap(),
			Bounty {
				proposer: 0,
				fee: 0,
				curator_deposit: 0,
				value: 10,
				bond: deposit,
				status: BountyStatus::Proposed,
			}
		);

		assert_eq!(
			pallet_bounties::BountyDescriptions::<Test>::get(0).unwrap(),
			b"1234567890".to_vec()
		);

		assert_eq!(pallet_bounties::BountyCount::<Test>::get(), 1);
	});
}

#[test]
fn propose_bounty_validation_works() {
	ExtBuilder::default().build_and_execute(|| {
		System::set_block_number(1);

		Balances::make_free_balance_be(&Treasury::account_id(), 101);
		assert_eq!(Treasury::pot(), 100);

		assert_noop!(
			Bounties::propose_bounty(RuntimeOrigin::signed(1), 0, [0; 17_000].to_vec()),
			Error::<Test>::ReasonTooBig
		);

		assert_noop!(
			Bounties::propose_bounty(
				RuntimeOrigin::signed(1),
				10,
				b"12345678901234567890".to_vec()
			),
			Error::<Test>::InsufficientProposersBalance
		);

		assert_noop!(
			Bounties::propose_bounty(RuntimeOrigin::signed(1), 0, b"12345678901234567890".to_vec()),
			Error::<Test>::InvalidValue
		);
	});
}

#[test]
fn close_bounty_works() {
	ExtBuilder::default().build_and_execute(|| {
		System::set_block_number(1);
		Balances::make_free_balance_be(&Treasury::account_id(), 101);
		assert_noop!(Bounties::close_bounty(RuntimeOrigin::root(), 0), Error::<Test>::InvalidIndex);

		assert_ok!(Bounties::propose_bounty(RuntimeOrigin::signed(0), 10, b"12345".to_vec()));

		assert_ok!(Bounties::close_bounty(RuntimeOrigin::root(), 0));

		let deposit: u64 = 80 + 5;

		assert_eq!(last_event(), BountiesEvent::BountyRejected { index: 0, bond: deposit });

		assert_eq!(Balances::reserved_balance(0), 0);
		assert_eq!(Balances::free_balance(0), 100 - deposit);

		assert_eq!(pallet_bounties::Bounties::<Test>::get(0), None);
		assert!(!pallet_treasury::Proposals::<Test>::contains_key(0));

		assert_eq!(pallet_bounties::BountyDescriptions::<Test>::get(0), None);
	});
}

#[test]
fn approve_bounty_works() {
	ExtBuilder::default().build_and_execute(|| {
		System::set_block_number(1);
		Balances::make_free_balance_be(&Treasury::account_id(), 101);
		assert_noop!(
			Bounties::approve_bounty(RuntimeOrigin::root(), 0),
			Error::<Test>::InvalidIndex
		);

		assert_ok!(Bounties::propose_bounty(RuntimeOrigin::signed(0), 50, b"12345".to_vec()));

		assert_ok!(Bounties::approve_bounty(RuntimeOrigin::root(), 0));

		let deposit: u64 = 80 + 5;

		assert_eq!(
			pallet_bounties::Bounties::<Test>::get(0).unwrap(),
			Bounty {
				proposer: 0,
				fee: 0,
				value: 50,
				curator_deposit: 0,
				bond: deposit,
				status: BountyStatus::Approved,
			}
		);
		assert_eq!(pallet_bounties::BountyApprovals::<Test>::get(), vec![0]);

		assert_noop!(
			Bounties::close_bounty(RuntimeOrigin::root(), 0),
			Error::<Test>::UnexpectedStatus
		);

		// deposit not returned yet
		assert_eq!(Balances::reserved_balance(0), deposit);
		assert_eq!(Balances::free_balance(0), 100 - deposit);

		<Treasury as OnInitialize<u64>>::on_initialize(2);

		// return deposit
		assert_eq!(Balances::reserved_balance(0), 0);
		assert_eq!(Balances::free_balance(0), 100);

		assert_eq!(
			pallet_bounties::Bounties::<Test>::get(0).unwrap(),
			Bounty {
				proposer: 0,
				fee: 0,
				curator_deposit: 0,
				value: 50,
				bond: deposit,
				status: BountyStatus::Funded,
			}
		);

		assert_eq!(Treasury::pot(), 100 - 50 - 25); // burn 25
		assert_eq!(Balances::free_balance(Bounties::bounty_account_id(0)), 50);
	});
}

#[test]
fn assign_curator_works() {
	ExtBuilder::default().build_and_execute(|| {
		System::set_block_number(1);
		Balances::make_free_balance_be(&Treasury::account_id(), 101);

		assert_noop!(
			Bounties::propose_curator(RuntimeOrigin::root(), 0, 4, 4),
			Error::<Test>::InvalidIndex
		);

		assert_ok!(Bounties::propose_bounty(RuntimeOrigin::signed(0), 50, b"12345".to_vec()));

		assert_ok!(Bounties::approve_bounty(RuntimeOrigin::root(), 0));

		System::set_block_number(2);
		<Treasury as OnInitialize<u64>>::on_initialize(2);

		assert_noop!(
			Bounties::propose_curator(RuntimeOrigin::root(), 0, 4, 50),
			Error::<Test>::InvalidFee
		);

		let fee = 4;
		assert_ok!(Bounties::propose_curator(RuntimeOrigin::root(), 0, 4, fee));

		assert_eq!(
			pallet_bounties::Bounties::<Test>::get(0).unwrap(),
			Bounty {
				proposer: 0,
				fee,
				curator_deposit: 0,
				value: 50,
				bond: 85,
				status: BountyStatus::CuratorProposed { curator: 4 },
			}
		);

		assert_noop!(
			Bounties::accept_curator(RuntimeOrigin::signed(1), 0),
			Error::<Test>::RequireCurator
		);
		assert_noop!(
			Bounties::accept_curator(RuntimeOrigin::signed(4), 0),
			pallet_balances::Error::<Test, _>::InsufficientBalance
		);

		Balances::make_free_balance_be(&4, 10);

		assert_ok!(Bounties::accept_curator(RuntimeOrigin::signed(4), 0));

		let expected_deposit = Bounties::calculate_curator_deposit(&fee);

		assert_eq!(
			pallet_bounties::Bounties::<Test>::get(0).unwrap(),
			Bounty {
				proposer: 0,
				fee,
				curator_deposit: expected_deposit,
				value: 50,
				bond: 85,
				status: BountyStatus::Active { curator: 4, update_due: 22 },
			}
		);

		assert_eq!(Balances::free_balance(&4), 10 - expected_deposit);
		assert_eq!(Balances::reserved_balance(&4), expected_deposit);
	});
}

#[test]
fn unassign_curator_works() {
	ExtBuilder::default().build_and_execute(|| {
		System::set_block_number(1);
		Balances::make_free_balance_be(&Treasury::account_id(), 101);
		assert_ok!(Bounties::propose_bounty(RuntimeOrigin::signed(0), 50, b"12345".to_vec()));

		assert_ok!(Bounties::approve_bounty(RuntimeOrigin::root(), 0));

		System::set_block_number(2);
		<Treasury as OnInitialize<u64>>::on_initialize(2);

		let fee = 4;

		assert_ok!(Bounties::propose_curator(RuntimeOrigin::root(), 0, 4, fee));
		assert_noop!(Bounties::unassign_curator(RuntimeOrigin::signed(1), 0), BadOrigin);
		assert_ok!(Bounties::unassign_curator(RuntimeOrigin::signed(4), 0));

		assert_eq!(
			pallet_bounties::Bounties::<Test>::get(0).unwrap(),
			Bounty {
				proposer: 0,
				fee,
				curator_deposit: 0,
				value: 50,
				bond: 85,
				status: BountyStatus::Funded,
			}
		);

		assert_ok!(Bounties::propose_curator(RuntimeOrigin::root(), 0, 4, fee));
		Balances::make_free_balance_be(&4, 10);
		assert_ok!(Bounties::accept_curator(RuntimeOrigin::signed(4), 0));
		let expected_deposit = Bounties::calculate_curator_deposit(&fee);
		assert_ok!(Bounties::unassign_curator(RuntimeOrigin::root(), 0));

		assert_eq!(
			pallet_bounties::Bounties::<Test>::get(0).unwrap(),
			Bounty {
				proposer: 0,
				fee,
				curator_deposit: 0,
				value: 50,
				bond: 85,
				status: BountyStatus::Funded,
			}
		);

		assert_eq!(Balances::free_balance(&4), 10 - expected_deposit);
		assert_eq!(Balances::reserved_balance(&4), 0); // slashed curator deposit
	});
}

#[test]
fn award_and_claim_bounty_works() {
	ExtBuilder::default().build_and_execute(|| {
		System::set_block_number(1);
		Balances::make_free_balance_be(&Treasury::account_id(), 101);
		Balances::make_free_balance_be(&4, 10);
		assert_ok!(Bounties::propose_bounty(RuntimeOrigin::signed(0), 50, b"12345".to_vec()));

		assert_ok!(Bounties::approve_bounty(RuntimeOrigin::root(), 0));

		System::set_block_number(2);
		<Treasury as OnInitialize<u64>>::on_initialize(2);

		let fee = 4;
		assert_ok!(Bounties::propose_curator(RuntimeOrigin::root(), 0, 4, fee));
		assert_ok!(Bounties::accept_curator(RuntimeOrigin::signed(4), 0));

		let expected_deposit = Bounties::calculate_curator_deposit(&fee);
		assert_eq!(Balances::free_balance(4), 10 - expected_deposit);

		assert_noop!(
			Bounties::award_bounty(RuntimeOrigin::signed(1), 0, 3),
			Error::<Test>::RequireCurator
		);

		assert_ok!(Bounties::award_bounty(RuntimeOrigin::signed(4), 0, 3));

		assert_eq!(
			pallet_bounties::Bounties::<Test>::get(0).unwrap(),
			Bounty {
				proposer: 0,
				fee,
				curator_deposit: expected_deposit,
				value: 50,
				bond: 85,
				status: BountyStatus::PendingPayout { curator: 4, beneficiary: 3, unlock_at: 5 },
			}
		);

		assert_noop!(Bounties::claim_bounty(RuntimeOrigin::signed(1), 0), Error::<Test>::Premature);

		System::set_block_number(5);
		<Treasury as OnInitialize<u64>>::on_initialize(5);

		assert_ok!(Balances::transfer_allow_death(
			RuntimeOrigin::signed(0),
			Bounties::bounty_account_id(0),
			10
		));

		assert_ok!(Bounties::claim_bounty(RuntimeOrigin::signed(1), 0));

		assert_eq!(
			last_event(),
			BountiesEvent::BountyClaimed { index: 0, payout: 56, beneficiary: 3 }
		);

		assert_eq!(Balances::free_balance(4), 14); // initial 10 + fee 4

		assert_eq!(Balances::free_balance(3), 56);
		assert_eq!(Balances::free_balance(Bounties::bounty_account_id(0)), 0);

		assert_eq!(pallet_bounties::Bounties::<Test>::get(0), None);
		assert_eq!(pallet_bounties::BountyDescriptions::<Test>::get(0), None);
	});
}

#[test]
fn claim_handles_high_fee() {
	ExtBuilder::default().build_and_execute(|| {
		System::set_block_number(1);
		Balances::make_free_balance_be(&Treasury::account_id(), 101);
		Balances::make_free_balance_be(&4, 30);
		assert_ok!(Bounties::propose_bounty(RuntimeOrigin::signed(0), 50, b"12345".to_vec()));

		assert_ok!(Bounties::approve_bounty(RuntimeOrigin::root(), 0));

		System::set_block_number(2);
		<Treasury as OnInitialize<u64>>::on_initialize(2);

		assert_ok!(Bounties::propose_curator(RuntimeOrigin::root(), 0, 4, 49));
		assert_ok!(Bounties::accept_curator(RuntimeOrigin::signed(4), 0));

		assert_ok!(Bounties::award_bounty(RuntimeOrigin::signed(4), 0, 3));

		System::set_block_number(5);
		<Treasury as OnInitialize<u64>>::on_initialize(5);

		// make fee > balance
		let res = Balances::slash(&Bounties::bounty_account_id(0), 10);
		assert_eq!(res.0.peek(), 10);

		assert_ok!(Bounties::claim_bounty(RuntimeOrigin::signed(1), 0));

		assert_eq!(
			last_event(),
			BountiesEvent::BountyClaimed { index: 0, payout: 0, beneficiary: 3 }
		);

		assert_eq!(Balances::free_balance(4), 70); // 30 + 50 - 10
		assert_eq!(Balances::free_balance(3), 0);
		assert_eq!(Balances::free_balance(Bounties::bounty_account_id(0)), 0);

		assert_eq!(pallet_bounties::Bounties::<Test>::get(0), None);
		assert_eq!(pallet_bounties::BountyDescriptions::<Test>::get(0), None);
	});
}

#[test]
fn cancel_and_refund() {
	ExtBuilder::default().build_and_execute(|| {
		System::set_block_number(1);

		Balances::make_free_balance_be(&Treasury::account_id(), 101);

		assert_ok!(Bounties::propose_bounty(RuntimeOrigin::signed(0), 50, b"12345".to_vec()));

		assert_ok!(Bounties::approve_bounty(RuntimeOrigin::root(), 0));

		System::set_block_number(2);
		<Treasury as OnInitialize<u64>>::on_initialize(2);

		assert_ok!(Balances::transfer_allow_death(
			RuntimeOrigin::signed(0),
			Bounties::bounty_account_id(0),
			10
		));

		assert_eq!(
			pallet_bounties::Bounties::<Test>::get(0).unwrap(),
			Bounty {
				proposer: 0,
				fee: 0,
				curator_deposit: 0,
				value: 50,
				bond: 85,
				status: BountyStatus::Funded,
			}
		);

		assert_eq!(Balances::free_balance(Bounties::bounty_account_id(0)), 60);

		assert_noop!(Bounties::close_bounty(RuntimeOrigin::signed(0), 0), BadOrigin);

		assert_ok!(Bounties::close_bounty(RuntimeOrigin::root(), 0));

		// `- 25 + 10`
		assert_eq!(Treasury::pot(), 85);
	});
}

#[test]
fn award_and_cancel() {
	ExtBuilder::default().build_and_execute(|| {
		System::set_block_number(1);
		Balances::make_free_balance_be(&Treasury::account_id(), 101);
		assert_ok!(Bounties::propose_bounty(RuntimeOrigin::signed(0), 50, b"12345".to_vec()));

		assert_ok!(Bounties::approve_bounty(RuntimeOrigin::root(), 0));

		System::set_block_number(2);
		<Treasury as OnInitialize<u64>>::on_initialize(2);

		assert_ok!(Bounties::propose_curator(RuntimeOrigin::root(), 0, 0, 10));
		assert_ok!(Bounties::accept_curator(RuntimeOrigin::signed(0), 0));

		assert_eq!(Balances::free_balance(0), 95);
		assert_eq!(Balances::reserved_balance(0), 5);

		assert_ok!(Bounties::award_bounty(RuntimeOrigin::signed(0), 0, 3));

		// Cannot close bounty directly when payout is happening...
		assert_noop!(
			Bounties::close_bounty(RuntimeOrigin::root(), 0),
			Error::<Test>::PendingPayout
		);

		// Instead unassign the curator to slash them and then close.
		assert_ok!(Bounties::unassign_curator(RuntimeOrigin::root(), 0));
		assert_ok!(Bounties::close_bounty(RuntimeOrigin::root(), 0));

		assert_eq!(last_event(), BountiesEvent::BountyCanceled { index: 0 });

		assert_eq!(Balances::free_balance(Bounties::bounty_account_id(0)), 0);

		// Slashed.
		assert_eq!(Balances::free_balance(0), 95);
		assert_eq!(Balances::reserved_balance(0), 0);

		assert_eq!(pallet_bounties::Bounties::<Test>::get(0), None);
		assert_eq!(pallet_bounties::BountyDescriptions::<Test>::get(0), None);
	});
}

#[test]
fn expire_and_unassign() {
	ExtBuilder::default().build_and_execute(|| {
		System::set_block_number(1);
		Balances::make_free_balance_be(&Treasury::account_id(), 101);
		assert_ok!(Bounties::propose_bounty(RuntimeOrigin::signed(0), 50, b"12345".to_vec()));

		assert_ok!(Bounties::approve_bounty(RuntimeOrigin::root(), 0));

		System::set_block_number(2);
		<Treasury as OnInitialize<u64>>::on_initialize(2);

		assert_ok!(Bounties::propose_curator(RuntimeOrigin::root(), 0, 1, 10));
		assert_ok!(Bounties::accept_curator(RuntimeOrigin::signed(1), 0));

		assert_eq!(Balances::free_balance(1), 93);
		assert_eq!(Balances::reserved_balance(1), 5);

		System::set_block_number(22);
		<Treasury as OnInitialize<u64>>::on_initialize(22);

		assert_noop!(
			Bounties::unassign_curator(RuntimeOrigin::signed(0), 0),
			Error::<Test>::Premature
		);

		System::set_block_number(23);
		<Treasury as OnInitialize<u64>>::on_initialize(23);

		assert_ok!(Bounties::unassign_curator(RuntimeOrigin::signed(0), 0));

		assert_eq!(
			pallet_bounties::Bounties::<Test>::get(0).unwrap(),
			Bounty {
				proposer: 0,
				fee: 10,
				curator_deposit: 0,
				value: 50,
				bond: 85,
				status: BountyStatus::Funded,
			}
		);

		assert_eq!(Balances::free_balance(1), 93);
		assert_eq!(Balances::reserved_balance(1), 0); // slashed
	});
}

#[test]
fn extend_expiry() {
	ExtBuilder::default().build_and_execute(|| {
		System::set_block_number(1);
		Balances::make_free_balance_be(&Treasury::account_id(), 101);
		Balances::make_free_balance_be(&4, 10);
		assert_ok!(Bounties::propose_bounty(RuntimeOrigin::signed(0), 50, b"12345".to_vec()));

		assert_ok!(Bounties::approve_bounty(RuntimeOrigin::root(), 0));

		assert_noop!(
			Bounties::extend_bounty_expiry(RuntimeOrigin::signed(1), 0, Vec::new()),
			Error::<Test>::UnexpectedStatus
		);

		System::set_block_number(2);
		<Treasury as OnInitialize<u64>>::on_initialize(2);

		assert_ok!(Bounties::propose_curator(RuntimeOrigin::root(), 0, 4, 10));
		assert_ok!(Bounties::accept_curator(RuntimeOrigin::signed(4), 0));

		assert_eq!(Balances::free_balance(4), 5);
		assert_eq!(Balances::reserved_balance(4), 5);

		System::set_block_number(10);
		<Treasury as OnInitialize<u64>>::on_initialize(10);

		assert_noop!(
			Bounties::extend_bounty_expiry(RuntimeOrigin::signed(0), 0, Vec::new()),
			Error::<Test>::RequireCurator
		);
		assert_ok!(Bounties::extend_bounty_expiry(RuntimeOrigin::signed(4), 0, Vec::new()));

		assert_eq!(
			pallet_bounties::Bounties::<Test>::get(0).unwrap(),
			Bounty {
				proposer: 0,
				fee: 10,
				curator_deposit: 5,
				value: 50,
				bond: 85,
				status: BountyStatus::Active { curator: 4, update_due: 30 },
			}
		);

		assert_ok!(Bounties::extend_bounty_expiry(RuntimeOrigin::signed(4), 0, Vec::new()));

		assert_eq!(
			pallet_bounties::Bounties::<Test>::get(0).unwrap(),
			Bounty {
				proposer: 0,
				fee: 10,
				curator_deposit: 5,
				value: 50,
				bond: 85,
				status: BountyStatus::Active { curator: 4, update_due: 30 }, // still the same
			}
		);

		System::set_block_number(25);
		<Treasury as OnInitialize<u64>>::on_initialize(25);

		assert_noop!(
			Bounties::unassign_curator(RuntimeOrigin::signed(0), 0),
			Error::<Test>::Premature
		);
		assert_ok!(Bounties::unassign_curator(RuntimeOrigin::signed(4), 0));

		assert_eq!(Balances::free_balance(4), 10); // not slashed
		assert_eq!(Balances::reserved_balance(4), 0);
	});
}

#[test]
fn test_migration_v4() {
	let mut s = Storage::default();

	let index: u32 = 10;

	let bounty = Bounty::<u128, u64, u64> {
		proposer: 0,
		value: 20,
		fee: 20,
		curator_deposit: 20,
		bond: 50,
		status: BountyStatus::<u128, u64>::Proposed,
	};

	let data = vec![
		(pallet_bounties::BountyCount::<Test>::hashed_key().to_vec(), 10.encode().to_vec()),
		(pallet_bounties::Bounties::<Test>::hashed_key_for(index), bounty.encode().to_vec()),
		(pallet_bounties::BountyDescriptions::<Test>::hashed_key_for(index), vec![0, 0]),
		(
			pallet_bounties::BountyApprovals::<Test>::hashed_key().to_vec(),
			vec![10 as u32].encode().to_vec(),
		),
	];

	s.top = data.into_iter().collect();

	sp_io::TestExternalities::new(s).execute_with(|| {
		use frame_support::traits::PalletInfo;
		let old_pallet_name = <Test as frame_system::Config>::PalletInfo::name::<Bounties>()
			.expect("Bounties is part of runtime, so it has a name; qed");
		let new_pallet_name = "NewBounties";

		crate::migrations::v4::pre_migration::<Test, Bounties, _>(old_pallet_name, new_pallet_name);
		crate::migrations::v4::migrate::<Test, Bounties, _>(old_pallet_name, new_pallet_name);
		crate::migrations::v4::post_migration::<Test, Bounties, _>(
			old_pallet_name,
			new_pallet_name,
		);
	});
}

#[test]
fn genesis_funding_works() {
	let mut t = frame_system::GenesisConfig::<Test>::default().build_storage().unwrap();
	let initial_funding = 100;
	pallet_balances::GenesisConfig::<Test> {
		// Total issuance will be 200 with treasury account initialized with 100.
		balances: vec![(0, 100), (Treasury::account_id(), initial_funding)],
	}
	.assimilate_storage(&mut t)
	.unwrap();
	pallet_treasury::GenesisConfig::<Test>::default()
		.assimilate_storage(&mut t)
		.unwrap();
	let mut t: sp_io::TestExternalities = t.into();

	t.execute_with(|| {
		assert_eq!(Balances::free_balance(Treasury::account_id()), initial_funding);
		assert_eq!(Treasury::pot(), initial_funding - Balances::minimum_balance());
	});
}

#[test]
fn unassign_curator_self() {
	ExtBuilder::default().build_and_execute(|| {
		System::set_block_number(1);
		Balances::make_free_balance_be(&Treasury::account_id(), 101);
		assert_ok!(Bounties::propose_bounty(RuntimeOrigin::signed(0), 50, b"12345".to_vec()));
		assert_ok!(Bounties::approve_bounty(RuntimeOrigin::root(), 0));

		System::set_block_number(2);
		<Treasury as OnInitialize<u64>>::on_initialize(2);

		assert_ok!(Bounties::propose_curator(RuntimeOrigin::root(), 0, 1, 10));
		assert_ok!(Bounties::accept_curator(RuntimeOrigin::signed(1), 0));

		assert_eq!(Balances::free_balance(1), 93);
		assert_eq!(Balances::reserved_balance(1), 5);

		System::set_block_number(8);
		<Treasury as OnInitialize<u64>>::on_initialize(8);

		assert_ok!(Bounties::unassign_curator(RuntimeOrigin::signed(1), 0));

		assert_eq!(
			pallet_bounties::Bounties::<Test>::get(0).unwrap(),
			Bounty {
				proposer: 0,
				fee: 10,
				curator_deposit: 0,
				value: 50,
				bond: 85,
				status: BountyStatus::Funded,
			}
		);

		assert_eq!(Balances::free_balance(1), 98);
		assert_eq!(Balances::reserved_balance(1), 0); // not slashed
	});
}

#[test]
fn accept_curator_handles_different_deposit_calculations() {
	// This test will verify that a bounty with and without a fee results
	// in a different curator deposit: one using the value, and one using the fee.
	ExtBuilder::default().build_and_execute(|| {
		// Case 1: With a fee
		let user = 1;
		let bounty_index = 0;
		let value = 88;
		let fee = 42;

		System::set_block_number(1);
		Balances::make_free_balance_be(&Treasury::account_id(), 101);
		Balances::make_free_balance_be(&user, 100);
		// Allow for a larger spend limit:
		SpendLimit::set(value);
		assert_ok!(Bounties::propose_bounty(RuntimeOrigin::signed(0), value, b"12345".to_vec()));
		assert_ok!(Bounties::approve_bounty(RuntimeOrigin::root(), bounty_index));

		System::set_block_number(2);
		<Treasury as OnInitialize<u64>>::on_initialize(2);

		assert_ok!(Bounties::propose_curator(RuntimeOrigin::root(), bounty_index, user, fee));
		assert_ok!(Bounties::accept_curator(RuntimeOrigin::signed(user), bounty_index));

		let expected_deposit = CuratorDepositMultiplier::get() * fee;
		assert_eq!(Balances::free_balance(&user), 100 - expected_deposit);
		assert_eq!(Balances::reserved_balance(&user), expected_deposit);

		// Case 2: Lower bound
		let user = 2;
		let bounty_index = 1;
		let value = 35;
		let fee = 0;

		Balances::make_free_balance_be(&Treasury::account_id(), 101);
		Balances::make_free_balance_be(&user, 100);

		assert_ok!(Bounties::propose_bounty(RuntimeOrigin::signed(0), value, b"12345".to_vec()));
		assert_ok!(Bounties::approve_bounty(RuntimeOrigin::root(), bounty_index));

		System::set_block_number(4);
		<Treasury as OnInitialize<u64>>::on_initialize(4);

		assert_ok!(Bounties::propose_curator(RuntimeOrigin::root(), bounty_index, user, fee));
		assert_ok!(Bounties::accept_curator(RuntimeOrigin::signed(user), bounty_index));

		let expected_deposit = CuratorDepositMin::get();
		assert_eq!(Balances::free_balance(&user), 100 - expected_deposit);
		assert_eq!(Balances::reserved_balance(&user), expected_deposit);

		// Case 3: Upper bound
		let user = 3;
		let bounty_index = 2;
		let value = 1_000_000;
		let fee = 50_000;
		let starting_balance = fee * 2;

		Balances::make_free_balance_be(&Treasury::account_id(), value * 2);
		Balances::make_free_balance_be(&user, starting_balance);
		Balances::make_free_balance_be(&0, starting_balance);

		// Allow for a larger spend limit:
		SpendLimit::set(value);
		assert_ok!(Bounties::propose_bounty(RuntimeOrigin::signed(0), value, b"12345".to_vec()));
		assert_ok!(Bounties::approve_bounty(RuntimeOrigin::root(), bounty_index));

		System::set_block_number(6);
		<Treasury as OnInitialize<u64>>::on_initialize(6);

		assert_ok!(Bounties::propose_curator(RuntimeOrigin::root(), bounty_index, user, fee));
		assert_ok!(Bounties::accept_curator(RuntimeOrigin::signed(user), bounty_index));

		let expected_deposit = CuratorDepositMax::get();
		assert_eq!(Balances::free_balance(&user), starting_balance - expected_deposit);
		assert_eq!(Balances::reserved_balance(&user), expected_deposit);
	});
}

#[test]
fn approve_bounty_works_second_instance() {
	ExtBuilder::default().build_and_execute(|| {
		// Set burn to 0 to make tracking funds easier.
		Burn::set(Permill::from_percent(0));

		System::set_block_number(1);
		Balances::make_free_balance_be(&Treasury::account_id(), 101);
		Balances::make_free_balance_be(&Treasury1::account_id(), 201);
		assert_eq!(Balances::free_balance(&Treasury::account_id()), 101);
		assert_eq!(Balances::free_balance(&Treasury1::account_id()), 201);

		assert_ok!(Bounties1::propose_bounty(RuntimeOrigin::signed(0), 10, b"12345".to_vec()));
		assert_ok!(Bounties1::approve_bounty(RuntimeOrigin::root(), 0));
		<Treasury as OnInitialize<u64>>::on_initialize(2);
		<Treasury1 as OnInitialize<u64>>::on_initialize(2);

		// Bounties 1 is funded... but from where?
		assert_eq!(Balances::free_balance(Bounties1::bounty_account_id(0)), 10);
		// Treasury 1 unchanged
		assert_eq!(Balances::free_balance(&Treasury::account_id()), 101);
		// Treasury 2 has funds removed
		assert_eq!(Balances::free_balance(&Treasury1::account_id()), 201 - 10);
	});
}

#[test]
fn approve_bounty_insufficient_spend_limit_errors() {
	ExtBuilder::default().build_and_execute(|| {
		System::set_block_number(1);

		Balances::make_free_balance_be(&Treasury::account_id(), 101);
		assert_eq!(Treasury::pot(), 100);

		assert_ok!(Bounties::propose_bounty(RuntimeOrigin::signed(0), 51, b"123".to_vec()));
		// 51 will not work since the limit is 50.
		SpendLimit::set(50);
		assert_noop!(
			Bounties::approve_bounty(RuntimeOrigin::root(), 0),
			TreasuryError::InsufficientPermission
		);
	});
}

#[test]
fn approve_bounty_instance1_insufficient_spend_limit_errors() {
	ExtBuilder::default().build_and_execute(|| {
		System::set_block_number(1);

		Balances::make_free_balance_be(&Treasury1::account_id(), 101);
		assert_eq!(Treasury1::pot(), 100);

		assert_ok!(Bounties1::propose_bounty(RuntimeOrigin::signed(0), 51, b"123".to_vec()));
		// 51 will not work since the limit is 50.
		SpendLimit1::set(50);
		assert_noop!(
			Bounties1::approve_bounty(RuntimeOrigin::root(), 0),
			TreasuryError1::InsufficientPermission
		);
	});
}

#[test]
fn propose_curator_insufficient_spend_limit_errors() {
	ExtBuilder::default().build_and_execute(|| {
		System::set_block_number(1);
		Balances::make_free_balance_be(&Treasury::account_id(), 101);

		// Temporarily set a larger spend limit;
		SpendLimit::set(51);
		assert_ok!(Bounties::propose_bounty(RuntimeOrigin::signed(0), 51, b"12345".to_vec()));
		assert_ok!(Bounties::approve_bounty(RuntimeOrigin::root(), 0));

		System::set_block_number(2);
		<Treasury as OnInitialize<u64>>::on_initialize(2);

		SpendLimit::set(50);
		// 51 will not work since the limit is 50.
		assert_noop!(
			Bounties::propose_curator(RuntimeOrigin::root(), 0, 0, 0),
			TreasuryError::InsufficientPermission
		);
	});
}

#[test]
fn propose_curator_instance1_insufficient_spend_limit_errors() {
	ExtBuilder::default().build_and_execute(|| {
		System::set_block_number(1);
		Balances::make_free_balance_be(&Treasury::account_id(), 101);

		// Temporarily set a larger spend limit;
		SpendLimit1::set(11);
		assert_ok!(Bounties1::propose_bounty(RuntimeOrigin::signed(0), 11, b"12345".to_vec()));
		assert_ok!(Bounties1::approve_bounty(RuntimeOrigin::root(), 0));

		System::set_block_number(2);
		<Treasury1 as OnInitialize<u64>>::on_initialize(2);

		SpendLimit1::set(10);
		// 11 will not work since the limit is 10.
		assert_noop!(
			Bounties1::propose_curator(RuntimeOrigin::root(), 0, 0, 0),
			TreasuryError1::InsufficientPermission
		);
	});
}<|MERGE_RESOLUTION|>--- conflicted
+++ resolved
@@ -226,46 +226,6 @@
 }
 
 #[test]
-<<<<<<< HEAD
-fn spend_proposal_takes_min_deposit() {
-	ExtBuilder::default().build_and_execute(|| {
-		assert_ok!({
-			#[allow(deprecated)]
-			Treasury::propose_spend(RuntimeOrigin::signed(0), 1, 3)
-		});
-		assert_eq!(Balances::free_balance(0), 99);
-		assert_eq!(Balances::reserved_balance(0), 1);
-	});
-}
-
-#[test]
-fn spend_proposal_takes_proportional_deposit() {
-	ExtBuilder::default().build_and_execute(|| {
-		assert_ok!({
-			#[allow(deprecated)]
-			Treasury::propose_spend(RuntimeOrigin::signed(0), 100, 3)
-		});
-		assert_eq!(Balances::free_balance(0), 95);
-		assert_eq!(Balances::reserved_balance(0), 5);
-	});
-}
-
-#[test]
-fn spend_proposal_fails_when_proposer_poor() {
-	ExtBuilder::default().build_and_execute(|| {
-		assert_noop!(
-			{
-				#[allow(deprecated)]
-				Treasury::propose_spend(RuntimeOrigin::signed(2), 100, 3)
-			},
-			TreasuryError::InsufficientProposersBalance,
-		);
-	});
-}
-
-#[test]
-=======
->>>>>>> aaf04435
 fn accepted_spend_proposal_ignored_outside_spend_period() {
 	ExtBuilder::default().build_and_execute(|| {
 		Balances::make_free_balance_be(&Treasury::account_id(), 101);
@@ -292,101 +252,6 @@
 }
 
 #[test]
-<<<<<<< HEAD
-fn rejected_spend_proposal_ignored_on_spend_period() {
-	ExtBuilder::default().build_and_execute(|| {
-		Balances::make_free_balance_be(&Treasury::account_id(), 101);
-
-		assert_ok!({
-			#[allow(deprecated)]
-			Treasury::propose_spend(RuntimeOrigin::signed(0), 100, 3)
-		});
-		assert_ok!({
-			#[allow(deprecated)]
-			Treasury::reject_proposal(RuntimeOrigin::root(), 0)
-		});
-
-		<Treasury as OnInitialize<u64>>::on_initialize(2);
-		assert_eq!(Balances::free_balance(3), 0);
-		assert_eq!(Treasury::pot(), 50);
-	});
-}
-
-#[test]
-fn reject_already_rejected_spend_proposal_fails() {
-	ExtBuilder::default().build_and_execute(|| {
-		Balances::make_free_balance_be(&Treasury::account_id(), 101);
-
-		assert_ok!({
-			#[allow(deprecated)]
-			Treasury::propose_spend(RuntimeOrigin::signed(0), 100, 3)
-		});
-		assert_ok!({
-			#[allow(deprecated)]
-			Treasury::reject_proposal(RuntimeOrigin::root(), 0)
-		});
-		assert_noop!(
-			{
-				#[allow(deprecated)]
-				Treasury::reject_proposal(RuntimeOrigin::root(), 0)
-			},
-			TreasuryError::InvalidIndex
-		);
-	});
-}
-
-#[test]
-fn reject_non_existent_spend_proposal_fails() {
-	ExtBuilder::default().build_and_execute(|| {
-		assert_noop!(
-			{
-				#[allow(deprecated)]
-				Treasury::reject_proposal(RuntimeOrigin::root(), 0)
-			},
-			pallet_treasury::Error::<Test>::InvalidIndex
-		);
-	});
-}
-
-#[test]
-fn accept_non_existent_spend_proposal_fails() {
-	ExtBuilder::default().build_and_execute(|| {
-		assert_noop!(
-			{
-				#[allow(deprecated)]
-				Treasury::approve_proposal(RuntimeOrigin::root(), 0)
-			},
-			TreasuryError::InvalidIndex
-		);
-	});
-}
-
-#[test]
-fn accept_already_rejected_spend_proposal_fails() {
-	ExtBuilder::default().build_and_execute(|| {
-		Balances::make_free_balance_be(&Treasury::account_id(), 101);
-
-		assert_ok!({
-			#[allow(deprecated)]
-			Treasury::propose_spend(RuntimeOrigin::signed(0), 100, 3)
-		});
-		assert_ok!({
-			#[allow(deprecated)]
-			Treasury::reject_proposal(RuntimeOrigin::root(), 0)
-		});
-		assert_noop!(
-			{
-				#[allow(deprecated)]
-				Treasury::approve_proposal(RuntimeOrigin::root(), 0)
-			},
-			TreasuryError::InvalidIndex
-		);
-	});
-}
-
-#[test]
-=======
->>>>>>> aaf04435
 fn accepted_spend_proposal_enacted_on_spend_period() {
 	ExtBuilder::default().build_and_execute(|| {
 		Balances::make_free_balance_be(&Treasury::account_id(), 101);
