--- conflicted
+++ resolved
@@ -297,8 +297,7 @@
 pub type SolutionAccuracyOf<T> =
 	<SolutionOf<<T as crate::Config>::MinerConfig> as NposSolution>::Accuracy;
 /// The fallback election type.
-<<<<<<< HEAD
-pub type FallbackErrorOf<T> = <<T as crate::Config>::Fallback as ElectionProvider>::Error;
+pub type FallbackErrorOf<T> = <<T as crate::Config>::Fallback as ElectionProviderBase>::Error;
 /// The block number type used within this pallet.
 ///
 /// This derives the block number from the configured `BlockNumberProvider`,
@@ -306,9 +305,6 @@
 /// (`frame_system::Pallet<T>`) or an external source like the Relay Chain.
 pub type BlockNumberFor<T> =
 	<<T as crate::Config>::BlockNumberProvider as BlockNumberProvider>::BlockNumber;
-=======
-pub type FallbackErrorOf<T> = <<T as crate::Config>::Fallback as ElectionProviderBase>::Error;
->>>>>>> 1b76f99e
 
 /// Configuration for the benchmarks of the pallet.
 pub trait BenchmarkingConfig {
