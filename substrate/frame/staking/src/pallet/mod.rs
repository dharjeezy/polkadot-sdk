--- conflicted
+++ resolved
@@ -24,13 +24,10 @@
 use frame_support::{
 	pallet_prelude::*,
 	traits::{
-<<<<<<< HEAD
+		Currency, Defensive, DefensiveSaturating, EnsureOrigin, EstimateNextNewSession, Get,
+		InspectLockableCurrency, LockableCurrency, OnUnbalanced, UnixTime, WithdrawReasons,
 		Currency, Defensive, EnsureOrigin, EstimateNextNewSession, Get, LockableCurrency,
 		OnUnbalanced, UnixTime,
-=======
-		Currency, Defensive, DefensiveSaturating, EnsureOrigin, EstimateNextNewSession, Get,
-		InspectLockableCurrency, LockableCurrency, OnUnbalanced, UnixTime, WithdrawReasons,
->>>>>>> 598e9557
 	},
 	weights::Weight,
 	BoundedVec,
@@ -53,15 +50,12 @@
 
 use crate::{
 	slashing, weights::WeightInfo, AccountIdLookupOf, ActiveEraInfo, BalanceOf, EraPayout,
-<<<<<<< HEAD
+	EraRewardPoints, Exposure, ExposurePage, Forcing, LedgerIntegrityState, MaxNominationsOf,
+	NegativeImbalanceOf, Nominations, NominationsQuota, PositiveImbalanceOf, RewardDestination,
+	SessionInterface, StakingLedger, UnappliedSlash, UnlockChunk, ValidatorPrefs,
 	EraRewardPoints, Exposure, ExposurePage, Forcing, MaxNominationsOf, NegativeImbalanceOf,
 	Nominations, NominationsQuota, PositiveImbalanceOf, RewardDestination, SessionInterface,
 	StakingLedger, UnappliedSlash, ValidatorPrefs,
-=======
-	EraRewardPoints, Exposure, ExposurePage, Forcing, LedgerIntegrityState, MaxNominationsOf,
-	NegativeImbalanceOf, Nominations, NominationsQuota, PositiveImbalanceOf, RewardDestination,
-	SessionInterface, StakingLedger, UnappliedSlash, UnlockChunk, ValidatorPrefs,
->>>>>>> 598e9557
 };
 
 // The speculative number of spans are used as an input of the weight annotation of
@@ -1923,29 +1917,6 @@
 			Ok(Some(T::WeightInfo::deprecate_controller_batch(controllers.len() as u32)).into())
 		}
 
-<<<<<<< HEAD
-		/// Fully Unbonds by Chilling first
-		/// Emits `Unbonded`.
-		#[pallet::call_index(29)]
-		#[pallet::weight(
-		T::WeightInfo::withdraw_unbonded_kill(SPECULATIVE_NUM_SPANS).saturating_add(T::WeightInfo::full_unbond()))
-		]
-		pub fn full_unbond(origin: OriginFor<T>) -> DispatchResultWithPostInfo {
-			let controller = ensure_signed(origin)?;
-
-			let ledger = Self::ledger(StakingAccount::Controller(controller.clone()))?;
-
-			Self::chill_stash(&ledger.stash);
-
-			let maybe_withdraw_weight = Self::do_unbond(controller, ledger.active)?;
-			let actual_weight = if let Some(withdraw_weight) = maybe_withdraw_weight {
-				Some(T::WeightInfo::full_unbond().saturating_add(withdraw_weight))
-			} else {
-				Some(T::WeightInfo::full_unbond())
-			};
-
-			Ok(actual_weight.into())
-=======
 		/// Restores the state of a ledger which is in an inconsistent state.
 		///
 		/// The requirements to restore a ledger are the following:
@@ -2046,7 +2017,29 @@
 				Error::<T>::BadState
 			);
 			Ok(())
->>>>>>> 598e9557
+		}
+
+		/// Fully Unbonds by Chilling first
+		/// Emits `Unbonded`.
+		#[pallet::call_index(29)]
+		#[pallet::weight(
+		T::WeightInfo::withdraw_unbonded_kill(SPECULATIVE_NUM_SPANS).saturating_add(T::WeightInfo::full_unbond()))
+		]
+		pub fn full_unbond(origin: OriginFor<T>) -> DispatchResultWithPostInfo {
+			let controller = ensure_signed(origin)?;
+
+			let ledger = Self::ledger(StakingAccount::Controller(controller.clone()))?;
+
+			Self::chill_stash(&ledger.stash);
+
+			let maybe_withdraw_weight = Self::do_unbond(controller, ledger.active)?;
+			let actual_weight = if let Some(withdraw_weight) = maybe_withdraw_weight {
+				Some(T::WeightInfo::full_unbond().saturating_add(withdraw_weight))
+			} else {
+				Some(T::WeightInfo::full_unbond())
+			};
+
+			Ok(actual_weight.into())
 		}
 	}
 }
