--- conflicted
+++ resolved
@@ -28,13 +28,8 @@
 			hold::{Balanced as FunHoldBalanced, Mutate as FunHoldMutate},
 			Inspect, Mutate, Mutate as FunMutate,
 		},
-<<<<<<< HEAD
-		Defensive, EnsureOrigin, EstimateNextNewSession, Get, InspectLockableCurrency,
-		OnUnbalanced, UnixTime,
-=======
-		Contains, Defensive, DefensiveSaturating, EnsureOrigin, EstimateNextNewSession, Get,
-		InspectLockableCurrency, Nothing, OnUnbalanced, UnixTime,
->>>>>>> 1bc6ca60
+		Contains, Defensive, DefensiveSaturating, EnsureOrigin, EstimateNextNewSession, Get, 
+    InspectLockableCurrency, Nothing, OnUnbalanced, UnixTime,
 	},
 	weights::Weight,
 	BoundedBTreeSet, BoundedVec,
