--- conflicted
+++ resolved
@@ -953,7 +953,15 @@
 		assert_eq!(MinCommission::<T>::get(), Perbill::from_percent(100));
 	}
 
-<<<<<<< HEAD
+	restore_ledger {
+		let (stash, controller) = create_stash_controller::<T>(0, 100, RewardDestination::Staked)?;
+		// corrupt ledger.
+		Ledger::<T>::remove(controller);
+	}: _(RawOrigin::Root, stash.clone(), None, None, None)
+	verify {
+		assert_eq!(Staking::<T>::inspect_bond_state(&stash), Ok(LedgerIntegrityState::Ok));
+	}
+
 	full_unbond {
 		// clean up any existing state.
 		clear_validators_and_nominators::<T>();
@@ -978,15 +986,6 @@
 		let ledger = Ledger::<T>::get(&controller).ok_or("ledger not created after")?;
 		let new_bonded: BalanceOf<T> = ledger.active;
 		assert!(original_bonded > new_bonded);
-=======
-	restore_ledger {
-		let (stash, controller) = create_stash_controller::<T>(0, 100, RewardDestination::Staked)?;
-		// corrupt ledger.
-		Ledger::<T>::remove(controller);
-	}: _(RawOrigin::Root, stash.clone(), None, None, None)
-	verify {
-		assert_eq!(Staking::<T>::inspect_bond_state(&stash), Ok(LedgerIntegrityState::Ok));
->>>>>>> 598e9557
 	}
 
 	impl_benchmark_test_suite!(
