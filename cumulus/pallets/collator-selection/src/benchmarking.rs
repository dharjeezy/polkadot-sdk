--- conflicted
+++ resolved
@@ -283,14 +283,9 @@
 		register_candidates::<T>(c);
 
 		let caller: T::AccountId = whitelisted_caller();
-<<<<<<< HEAD
-		let bond: BalanceOf<T> = T::Currency::minimum_balance() * 2u32.into();
-		T::Currency::make_free_balance_be(&caller, bond);
-		let (keys, proof) = T::generate_session_keys_and_proof(caller.clone());
-=======
 		let bond: BalanceOf<T> = <T as pallet::Config>::Currency::minimum_balance() * 2u32.into();
 		<T as pallet::Config>::Currency::make_free_balance_be(&caller, bond);
->>>>>>> 436b4935
+		let (keys, proof) = T::generate_session_keys_and_proof(caller.clone());
 
 		<session::Pallet<T>>::set_keys(RawOrigin::Signed(caller.clone()).into(), keys, proof)
 			.unwrap();
