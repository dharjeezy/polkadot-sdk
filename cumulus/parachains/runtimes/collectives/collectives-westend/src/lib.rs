--- conflicted
+++ resolved
@@ -1134,17 +1134,13 @@
 			}
 
 			use cumulus_pallet_session_benchmarking::Pallet as SessionBench;
-<<<<<<< HEAD
 			impl cumulus_pallet_session_benchmarking::Config for Runtime {
 				fn generate_session_keys_and_proof(owner: Self::AccountId) -> (Self::Keys, Vec<u8>) {
 					let keys = SessionKeys::generate(&owner.encode(), None);
 					(keys.keys, keys.proof.encode())
 				}
 			}
-=======
-			impl cumulus_pallet_session_benchmarking::Config for Runtime {}
 			use xcm_config::WndLocation;
->>>>>>> 436b4935
 
 			parameter_types! {
 				pub ExistentialDepositAsset: Option<Asset> = Some((
