[package]
name = "westend-runtime"
build = "build.rs"
version = "7.0.0"
description = "Westend testnet Relay Chain runtime."
authors.workspace = true
edition.workspace = true
license.workspace = true
homepage.workspace = true
repository.workspace = true

[lints]
workspace = true

[dependencies]
bitvec = { features = ["alloc"], workspace = true }
codec = { features = ["derive", "max-encoded-len"], workspace = true }
log = { workspace = true }
scale-info = { features = ["derive"], workspace = true }
serde = { workspace = true }
serde_derive = { optional = true, workspace = true }
serde_json = { features = ["alloc"], workspace = true }

binary-merkle-tree = { workspace = true }
sp-api = { workspace = true }
sp-application-crypto = { workspace = true }
sp-arithmetic = { workspace = true }
sp-authority-discovery = { workspace = true }
sp-block-builder = { workspace = true }
sp-consensus-babe = { workspace = true }
sp-consensus-beefy = { workspace = true }
sp-consensus-grandpa = { workspace = true }
sp-core = { workspace = true }
sp-genesis-builder = { workspace = true }
sp-inherents = { workspace = true }
sp-io = { workspace = true }
sp-keyring = { workspace = true }
sp-mmr-primitives = { workspace = true }
sp-npos-elections = { workspace = true }
sp-offchain = { workspace = true }
sp-runtime = { workspace = true }
sp-session = { workspace = true }
sp-staking = { workspace = true }
sp-storage = { workspace = true }
sp-transaction-pool = { workspace = true }
sp-version = { workspace = true }

frame-election-provider-support = { workspace = true }
frame-executive = { workspace = true }
frame-metadata-hash-extension = { workspace = true }
frame-support = { features = ["experimental", "tuples-96"], workspace = true }
frame-system = { workspace = true }
frame-system-rpc-runtime-api = { workspace = true }
pallet-asset-rate = { workspace = true }
pallet-authority-discovery = { workspace = true }
pallet-authorship = { workspace = true }
pallet-babe = { workspace = true }
pallet-bags-list = { workspace = true }
pallet-balances = { workspace = true }
pallet-beefy = { workspace = true }
pallet-beefy-mmr = { workspace = true }
pallet-conviction-voting = { workspace = true }
pallet-delegated-staking = { workspace = true }
pallet-election-provider-multi-phase = { workspace = true }
pallet-fast-unstake = { workspace = true }
pallet-grandpa = { workspace = true }
pallet-identity = { workspace = true }
pallet-indices = { workspace = true }
pallet-message-queue = { workspace = true }
pallet-meta-tx = { workspace = true }
pallet-migrations = { workspace = true }
pallet-mmr = { workspace = true }
pallet-multisig = { workspace = true }
pallet-nomination-pools = { workspace = true }
pallet-nomination-pools-runtime-api = { workspace = true }
pallet-offences = { workspace = true }
pallet-parameters = { workspace = true }
pallet-preimage = { workspace = true }
pallet-proxy = { workspace = true }
pallet-recovery = { workspace = true }
pallet-referenda = { workspace = true }
<<<<<<< HEAD
pallet-remote-proxy = { workspace = true }
=======
pallet-root-offences = { workspace = true }
>>>>>>> f8fc3405
pallet-root-testing = { workspace = true }
pallet-scheduler = { workspace = true }
pallet-session = { workspace = true }
pallet-staking = { workspace = true }
pallet-staking-async-ah-client = { workspace = true }
pallet-staking-async-rc-client = { workspace = true }
pallet-staking-runtime-api = { workspace = true }
pallet-sudo = { workspace = true }
pallet-timestamp = { workspace = true }
pallet-transaction-payment = { workspace = true }
pallet-transaction-payment-rpc-runtime-api = { workspace = true }
pallet-treasury = { workspace = true }
pallet-utility = { workspace = true }
pallet-verify-signature = { workspace = true }
pallet-vesting = { workspace = true }
pallet-whitelist = { workspace = true }
pallet-xcm = { workspace = true }
pallet-xcm-benchmarks = { optional = true, workspace = true }
westend-runtime-constants = { workspace = true }

frame-benchmarking = { optional = true, workspace = true }
frame-system-benchmarking = { optional = true, workspace = true }
frame-try-runtime = { optional = true, workspace = true }
hex-literal = { workspace = true, default-features = true }
pallet-election-provider-support-benchmarking = { optional = true, workspace = true }
pallet-nomination-pools-benchmarking = { optional = true, workspace = true }
pallet-offences-benchmarking = { optional = true, workspace = true }
pallet-session-benchmarking = { optional = true, workspace = true }

polkadot-parachain-primitives = { workspace = true }
polkadot-primitives = { workspace = true }
polkadot-runtime-common = { workspace = true }
polkadot-runtime-parachains = { workspace = true }

xcm = { workspace = true }
xcm-builder = { workspace = true }
xcm-executor = { workspace = true }
xcm-runtime-apis = { workspace = true }

[dev-dependencies]
approx = { workspace = true }
remote-externalities = { workspace = true, default-features = true }
serde_json = { workspace = true, default-features = true }
sp-keyring = { workspace = true, default-features = true }
sp-tracing = { workspace = true }
tokio = { features = ["macros"], workspace = true, default-features = true }

[build-dependencies]
substrate-wasm-builder = { workspace = true, default-features = true }

[features]
default = ["std"]
no_std = []
std = [
	"binary-merkle-tree/std",
	"bitvec/std",
	"codec/std",
	"frame-benchmarking?/std",
	"frame-election-provider-support/std",
	"frame-executive/std",
	"frame-metadata-hash-extension/std",
	"frame-support/std",
	"frame-system-benchmarking?/std",
	"frame-system-rpc-runtime-api/std",
	"frame-system/std",
	"frame-try-runtime/std",
	"log/std",
	"pallet-asset-rate/std",
	"pallet-authority-discovery/std",
	"pallet-authorship/std",
	"pallet-babe/std",
	"pallet-bags-list/std",
	"pallet-balances/std",
	"pallet-beefy-mmr/std",
	"pallet-beefy/std",
	"pallet-conviction-voting/std",
	"pallet-delegated-staking/std",
	"pallet-election-provider-multi-phase/std",
	"pallet-election-provider-support-benchmarking?/std",
	"pallet-fast-unstake/std",
	"pallet-grandpa/std",
	"pallet-identity/std",
	"pallet-indices/std",
	"pallet-message-queue/std",
	"pallet-meta-tx/std",
	"pallet-migrations/std",
	"pallet-mmr/std",
	"pallet-multisig/std",
	"pallet-nomination-pools-benchmarking?/std",
	"pallet-nomination-pools-runtime-api/std",
	"pallet-nomination-pools/std",
	"pallet-offences-benchmarking?/std",
	"pallet-offences/std",
	"pallet-parameters/std",
	"pallet-preimage/std",
	"pallet-proxy/std",
	"pallet-recovery/std",
	"pallet-referenda/std",
<<<<<<< HEAD
	"pallet-remote-proxy/std",
=======
	"pallet-root-offences/std",
>>>>>>> f8fc3405
	"pallet-root-testing/std",
	"pallet-scheduler/std",
	"pallet-session-benchmarking?/std",
	"pallet-session/std",
	"pallet-staking-async-ah-client/std",
	"pallet-staking-async-rc-client/std",
	"pallet-staking-runtime-api/std",
	"pallet-staking/std",
	"pallet-sudo/std",
	"pallet-timestamp/std",
	"pallet-transaction-payment-rpc-runtime-api/std",
	"pallet-transaction-payment/std",
	"pallet-treasury/std",
	"pallet-utility/std",
	"pallet-verify-signature/std",
	"pallet-vesting/std",
	"pallet-whitelist/std",
	"pallet-xcm-benchmarks?/std",
	"pallet-xcm/std",
	"polkadot-parachain-primitives/std",
	"polkadot-primitives/std",
	"polkadot-runtime-common/std",
	"polkadot-runtime-parachains/std",
	"scale-info/std",
	"serde/std",
	"serde_derive",
	"serde_json/std",
	"sp-api/std",
	"sp-application-crypto/std",
	"sp-arithmetic/std",
	"sp-authority-discovery/std",
	"sp-block-builder/std",
	"sp-consensus-babe/std",
	"sp-consensus-beefy/std",
	"sp-consensus-grandpa/std",
	"sp-core/std",
	"sp-genesis-builder/std",
	"sp-inherents/std",
	"sp-io/std",
	"sp-mmr-primitives/std",
	"sp-npos-elections/std",
	"sp-offchain/std",
	"sp-runtime/std",
	"sp-session/std",
	"sp-staking/std",
	"sp-storage/std",
	"sp-tracing/std",
	"sp-transaction-pool/std",
	"sp-version/std",
	"westend-runtime-constants/std",
	"xcm-builder/std",
	"xcm-executor/std",
	"xcm-runtime-apis/std",
	"xcm/std",
]
runtime-benchmarks = [
	"frame-benchmarking/runtime-benchmarks",
	"frame-election-provider-support/runtime-benchmarks",
	"frame-support/runtime-benchmarks",
	"frame-system-benchmarking/runtime-benchmarks",
	"frame-system/runtime-benchmarks",
	"pallet-asset-rate/runtime-benchmarks",
	"pallet-babe/runtime-benchmarks",
	"pallet-bags-list/runtime-benchmarks",
	"pallet-balances/runtime-benchmarks",
	"pallet-beefy-mmr/runtime-benchmarks",
	"pallet-conviction-voting/runtime-benchmarks",
	"pallet-delegated-staking/runtime-benchmarks",
	"pallet-election-provider-multi-phase/runtime-benchmarks",
	"pallet-election-provider-support-benchmarking/runtime-benchmarks",
	"pallet-fast-unstake/runtime-benchmarks",
	"pallet-grandpa/runtime-benchmarks",
	"pallet-identity/runtime-benchmarks",
	"pallet-indices/runtime-benchmarks",
	"pallet-message-queue/runtime-benchmarks",
	"pallet-meta-tx/runtime-benchmarks",
	"pallet-migrations/runtime-benchmarks",
	"pallet-mmr/runtime-benchmarks",
	"pallet-multisig/runtime-benchmarks",
	"pallet-nomination-pools-benchmarking/runtime-benchmarks",
	"pallet-nomination-pools/runtime-benchmarks",
	"pallet-offences-benchmarking/runtime-benchmarks",
	"pallet-offences/runtime-benchmarks",
	"pallet-parameters/runtime-benchmarks",
	"pallet-preimage/runtime-benchmarks",
	"pallet-proxy/runtime-benchmarks",
	"pallet-recovery/runtime-benchmarks",
	"pallet-referenda/runtime-benchmarks",
<<<<<<< HEAD
	"pallet-remote-proxy/runtime-benchmarks",
=======
	"pallet-root-offences/runtime-benchmarks",
>>>>>>> f8fc3405
	"pallet-scheduler/runtime-benchmarks",
	"pallet-session-benchmarking/runtime-benchmarks",
	"pallet-session/runtime-benchmarks",
	"pallet-staking-async-ah-client/runtime-benchmarks",
	"pallet-staking-async-rc-client/runtime-benchmarks",
	"pallet-staking/runtime-benchmarks",
	"pallet-sudo/runtime-benchmarks",
	"pallet-timestamp/runtime-benchmarks",
	"pallet-transaction-payment/runtime-benchmarks",
	"pallet-treasury/runtime-benchmarks",
	"pallet-utility/runtime-benchmarks",
	"pallet-verify-signature/runtime-benchmarks",
	"pallet-vesting/runtime-benchmarks",
	"pallet-whitelist/runtime-benchmarks",
	"pallet-xcm-benchmarks/runtime-benchmarks",
	"pallet-xcm/runtime-benchmarks",
	"polkadot-parachain-primitives/runtime-benchmarks",
	"polkadot-primitives/runtime-benchmarks",
	"polkadot-runtime-common/runtime-benchmarks",
	"polkadot-runtime-parachains/runtime-benchmarks",
	"sp-runtime/runtime-benchmarks",
	"sp-staking/runtime-benchmarks",
	"westend-runtime-constants/runtime-benchmarks",
	"xcm-builder/runtime-benchmarks",
	"xcm-executor/runtime-benchmarks",
	"xcm-runtime-apis/runtime-benchmarks",
	"xcm/runtime-benchmarks",
]
try-runtime = [
	"frame-election-provider-support/try-runtime",
	"frame-executive/try-runtime",
	"frame-support/try-runtime",
	"frame-system/try-runtime",
	"frame-try-runtime",
	"frame-try-runtime/try-runtime",
	"pallet-asset-rate/try-runtime",
	"pallet-authority-discovery/try-runtime",
	"pallet-authorship/try-runtime",
	"pallet-babe/try-runtime",
	"pallet-bags-list/try-runtime",
	"pallet-balances/try-runtime",
	"pallet-beefy-mmr/try-runtime",
	"pallet-beefy/try-runtime",
	"pallet-conviction-voting/try-runtime",
	"pallet-delegated-staking/try-runtime",
	"pallet-election-provider-multi-phase/try-runtime",
	"pallet-fast-unstake/try-runtime",
	"pallet-grandpa/try-runtime",
	"pallet-identity/try-runtime",
	"pallet-indices/try-runtime",
	"pallet-message-queue/try-runtime",
	"pallet-meta-tx/try-runtime",
	"pallet-migrations/try-runtime",
	"pallet-mmr/try-runtime",
	"pallet-multisig/try-runtime",
	"pallet-nomination-pools/try-runtime",
	"pallet-offences/try-runtime",
	"pallet-parameters/try-runtime",
	"pallet-preimage/try-runtime",
	"pallet-proxy/try-runtime",
	"pallet-recovery/try-runtime",
	"pallet-referenda/try-runtime",
	"pallet-root-offences/try-runtime",
	"pallet-root-testing/try-runtime",
	"pallet-scheduler/try-runtime",
	"pallet-session/try-runtime",
	"pallet-staking-async-ah-client/try-runtime",
	"pallet-staking-async-rc-client/try-runtime",
	"pallet-staking/try-runtime",
	"pallet-sudo/try-runtime",
	"pallet-timestamp/try-runtime",
	"pallet-transaction-payment/try-runtime",
	"pallet-treasury/try-runtime",
	"pallet-utility/try-runtime",
	"pallet-verify-signature/try-runtime",
	"pallet-vesting/try-runtime",
	"pallet-whitelist/try-runtime",
	"pallet-xcm/try-runtime",
	"polkadot-runtime-common/try-runtime",
	"polkadot-runtime-parachains/try-runtime",
	"sp-runtime/try-runtime",
]

# Enable the metadata hash generation in the wasm builder.
metadata-hash = ["substrate-wasm-builder/metadata-hash"]

# Set timing constants (e.g. session period) to faster versions to speed up testing.
fast-runtime = []

runtime-metrics = [
	"polkadot-runtime-parachains/runtime-metrics",
	"sp-io/with-tracing",
]

# A feature that should be enabled when the runtime should be built for on-chain
# deployment. This will disable stuff that shouldn't be part of the on-chain wasm
# to make it smaller, like logging for example.
on-chain-release-build = ["metadata-hash"]<|MERGE_RESOLUTION|>--- conflicted
+++ resolved
@@ -79,11 +79,8 @@
 pallet-proxy = { workspace = true }
 pallet-recovery = { workspace = true }
 pallet-referenda = { workspace = true }
-<<<<<<< HEAD
 pallet-remote-proxy = { workspace = true }
-=======
 pallet-root-offences = { workspace = true }
->>>>>>> f8fc3405
 pallet-root-testing = { workspace = true }
 pallet-scheduler = { workspace = true }
 pallet-session = { workspace = true }
@@ -182,11 +179,8 @@
 	"pallet-proxy/std",
 	"pallet-recovery/std",
 	"pallet-referenda/std",
-<<<<<<< HEAD
 	"pallet-remote-proxy/std",
-=======
 	"pallet-root-offences/std",
->>>>>>> f8fc3405
 	"pallet-root-testing/std",
 	"pallet-scheduler/std",
 	"pallet-session-benchmarking?/std",
@@ -275,11 +269,8 @@
 	"pallet-proxy/runtime-benchmarks",
 	"pallet-recovery/runtime-benchmarks",
 	"pallet-referenda/runtime-benchmarks",
-<<<<<<< HEAD
+	"pallet-root-offences/runtime-benchmarks",
 	"pallet-remote-proxy/runtime-benchmarks",
-=======
-	"pallet-root-offences/runtime-benchmarks",
->>>>>>> f8fc3405
 	"pallet-scheduler/runtime-benchmarks",
 	"pallet-session-benchmarking/runtime-benchmarks",
 	"pallet-session/runtime-benchmarks",
